--- conflicted
+++ resolved
@@ -84,25 +84,14 @@
 	uint8_t *file_data;
 };
 
-<<<<<<< HEAD
 Virtual_File::Virtual_File(uint8_t *in_data, uint32_t in_size)
         : file_size(in_size),
           file_pos(0),
           file_data(in_data)
 {
-	date=DOS_PackDate(2002,10,1);
-	time=DOS_PackTime(12,34,56);
-	open=true;
-=======
-
-Virtual_File::Virtual_File(Bit8u * in_data,Bit32u in_size) {
-	file_size = in_size;
-	file_data = in_data;
-	file_pos = 0;
 	date = DOS_PackDate(2002,10,1);
 	time = DOS_PackTime(12,34,56);
 	open = true;
->>>>>>> c393d3a3
 }
 
 bool Virtual_File::Read(Bit8u * data,Bit16u * size) {
