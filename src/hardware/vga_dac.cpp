--- conflicted
+++ resolved
@@ -181,14 +181,9 @@
 		break;
 	case M_VGA:
 		// used by copper demo; almost no video card seems to suport it
-<<<<<<< HEAD
 		if (!IS_VGA_ARCH || (svgaCard != SVGA_None))
 			break;
 		FALLTHROUGH;
-=======
-		if(!IS_VGA_ARCH || (svgaCard!=SVGA_None)) break;
-		/* FALLTHROUGH */
->>>>>>> 5af937fc
 	default:
 		VGA_DAC_SendColor( attr, pal );
 	}
